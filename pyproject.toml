[project]
name = "starting-codebase"
version = "0.1.0"
description = "Add your description here"
readme = "README.md"
requires-python = ">=3.13"
dependencies = [
    "chromadb==1.0.15",
    "anthropic==0.58.2",
    "sentence-transformers==5.0.0",
    "fastapi==0.116.1",
    "uvicorn==0.35.0",
    "python-multipart==0.0.20",
    "python-dotenv==1.1.1",
]

[dependency-groups]
dev = [
    "black>=25.1.0",
    "flake8>=7.3.0",
    "isort>=6.0.1",
    "mypy>=1.17.1",
    "pytest>=8.4.1",
<<<<<<< HEAD
]

[tool.black]
line-length = 88
target-version = ['py313']
include = '\.pyi?$'
extend-exclude = '''
/(
  # directories
  \.eggs
  | \.git
  | \.hg
  | \.mypy_cache
  | \.tox
  | \.venv
  | build
  | dist
)/
'''

[tool.isort]
profile = "black"
multi_line_output = 3
line_length = 88

[tool.mypy]
python_version = "3.13"
warn_return_any = true
warn_unused_configs = true
disallow_untyped_defs = true
disallow_incomplete_defs = true
check_untyped_defs = true
disallow_untyped_decorators = true
no_implicit_optional = true
warn_redundant_casts = true
warn_unused_ignores = true
warn_no_return = true
warn_unreachable = true
strict_equality = true
=======
    "httpx>=0.27.0",
    "pytest-asyncio>=0.23.0",
]

[tool.pytest.ini_options]
minversion = "8.0"
addopts = "-ra -q --strict-markers"
testpaths = ["backend/tests"]
asyncio_mode = "auto"
python_files = ["test_*.py", "*_test.py"]
python_classes = ["Test*"]
python_functions = ["test_*"]
markers = [
    "slow: marks tests as slow (deselect with '-m \"not slow\"')",
    "integration: marks tests as integration tests",
    "unit: marks tests as unit tests",
]
>>>>>>> 318e9782
<|MERGE_RESOLUTION|>--- conflicted
+++ resolved
@@ -21,7 +21,22 @@
     "isort>=6.0.1",
     "mypy>=1.17.1",
     "pytest>=8.4.1",
-<<<<<<< HEAD
+    "httpx>=0.27.0",
+    "pytest-asyncio>=0.23.0",
+]
+
+[tool.pytest.ini_options]
+minversion = "8.0"
+addopts = "-ra -q --strict-markers"
+testpaths = ["backend/tests"]
+asyncio_mode = "auto"
+python_files = ["test_*.py", "*_test.py"]
+python_classes = ["Test*"]
+python_functions = ["test_*"]
+markers = [
+    "slow: marks tests as slow (deselect with '-m \"not slow\"')",
+    "integration: marks tests as integration tests",
+    "unit: marks tests as unit tests",
 ]
 
 [tool.black]
@@ -60,23 +75,4 @@
 warn_unused_ignores = true
 warn_no_return = true
 warn_unreachable = true
-strict_equality = true
-=======
-    "httpx>=0.27.0",
-    "pytest-asyncio>=0.23.0",
-]
-
-[tool.pytest.ini_options]
-minversion = "8.0"
-addopts = "-ra -q --strict-markers"
-testpaths = ["backend/tests"]
-asyncio_mode = "auto"
-python_files = ["test_*.py", "*_test.py"]
-python_classes = ["Test*"]
-python_functions = ["test_*"]
-markers = [
-    "slow: marks tests as slow (deselect with '-m \"not slow\"')",
-    "integration: marks tests as integration tests",
-    "unit: marks tests as unit tests",
-]
->>>>>>> 318e9782
+strict_equality = true